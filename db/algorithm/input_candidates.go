package algorithm

import (
	"fmt"
	"log"
	"strings"
)

type InputCandidates []InputVersionCandidates

type ResolvedInputs map[string]int

type InputVersionCandidates struct {
	Input                 string
	Passed                JobSet
	UseEveryVersion       bool
	PinnedVersionID       int
	ExistingBuildResolver *ExistingBuildResolver
	usingEveryVersion     *bool

	VersionCandidates
}

func (inputVersionCandidates InputVersionCandidates) UsingEveryVersion() bool {
	if inputVersionCandidates.usingEveryVersion == nil {
		usingEveryVersion := inputVersionCandidates.UseEveryVersion &&
			inputVersionCandidates.ExistingBuildResolver.Exists()
		inputVersionCandidates.usingEveryVersion = &usingEveryVersion
	}

	return *inputVersionCandidates.usingEveryVersion
}

const VersionEvery = "every"

func (candidates InputCandidates) String() string {
	lens := []string{}
	for _, vcs := range candidates {
		lens = append(lens, fmt.Sprintf("%s (%d versions)", vcs.Input, vcs.VersionCandidates.Len()))
	}

	return fmt.Sprintf("[%s]", strings.Join(lens, "; "))
}

<<<<<<< HEAD
func (candidates InputCandidates) Reduce(jobs JobSet) (ResolvedInputs, bool) {
	return candidates.reduce(jobs, nil)
}

func (candidates InputCandidates) Pin(input int, version int) {
	limitedToVersion := candidates[input].ForVersion(version)

	inputCandidates := candidates[input]
	inputCandidates.VersionCandidates = limitedToVersion
	candidates[input] = inputCandidates
}

func (candidates InputCandidates) Unpin(input int, inputCandidates InputVersionCandidates) {
	candidates[input] = inputCandidates
}

func shouldRunNext(
	version int,
	versionIDs *VersionsIter,
	inputVersionCandidates InputVersionCandidates,
) bool {
	if !inputVersionCandidates.UsingEveryVersion() {
		return true
	}

	if inputVersionCandidates.ExistingBuildResolver.ExistsForVersion(version) {
		return true
	}

	next, hasNext := versionIDs.Peek()
	log.Println("NEXT", next, hasNext)
	return !hasNext ||
		inputVersionCandidates.ExistingBuildResolver.ExistsForVersion(next)
}

func (candidates InputCandidates) reduce(jobs JobSet, lastResolved ResolvedInputs) (ResolvedInputs, bool) {
=======
func (candidates InputCandidates) Reduce(jobs JobSet) (map[string]int, bool) {
	return candidates.reduce(jobs)
}

func (candidates InputCandidates) reduce(jobs JobSet) (map[string]int, bool) {
>>>>>>> 406261db
	newInputCandidates := candidates.pruneToCommonBuilds(jobs)

	var lastSatisfiedMapping map[string]int
	for i, inputVersionCandidates := range newInputCandidates {
<<<<<<< HEAD
		if inputVersionCandidates.Len() == 1 {
=======
		versionIDs := inputVersionCandidates.VersionIDs()
		switch {
		case len(versionIDs) == 1:
>>>>>>> 406261db
			// already reduced
			continue
		}

<<<<<<< HEAD
		if inputVersionCandidates.PinnedVersionID != 0 {
			newInputCandidates.Pin(i, inputVersionCandidates.PinnedVersionID)
			continue
		}
=======
				limitedToVersion := inputVersionCandidates.ForVersion(id)

				inputCandidates := newInputCandidates[i]
				inputCandidates.VersionCandidates = limitedToVersion
				newInputCandidates[i] = inputCandidates

				mapping, ok := newInputCandidates.reduce(jobs)
				if ok {
					lastSatisfiedMapping = mapping

					if !usingEveryVersion || buildForPreviousOrCurrentVersionExists() {
						// when using every version return last option anyway
						return mapping, true
					}

				} else if usingEveryVersion && lastSatisfiedMapping != nil && buildForPreviousOrCurrentVersionExists() {
					// when using every version checked all options from latest version
					// down to to the last build, returning the earliest that satisfied
					return lastSatisfiedMapping, true
				}
>>>>>>> 406261db

		versionIDs := inputVersionCandidates.VersionIDs()

		for {
			id, ok := versionIDs.Next()
			if !ok {
				break
			}

			newInputCandidates.Pin(i, id)

			mapping, ok := newInputCandidates.reduce(jobs, lastResolved)
			if ok {
				// TODO weird shadowing here?
				// lastSatisfiedMapping = mapping
				if shouldRunNext(id, versionIDs, inputVersionCandidates) {
					return mapping, true
				}
			} // else {
			// if lastResolved != nil {
			// 	return lastResolved, true
			// }
			// }

			newInputCandidates.Unpin(i, inputVersionCandidates)
		}
	}

	resolved := ResolvedInputs{}

	for _, inputVersionCandidates := range newInputCandidates {
<<<<<<< HEAD
		vids := inputVersionCandidates.VersionIDs()

		vid, ok := vids.Next()
		if !ok {
=======
		versionIDs := inputVersionCandidates.VersionIDs()
		if len(versionIDs) != 1 {
			// could not reduce
			return nil, false
		}

		jobIDs := inputVersionCandidates.JobIDs()
		if !jobIDs.Equal(inputVersionCandidates.Passed) {
			// did not satisfy all passed constraints
>>>>>>> 406261db
			return nil, false
		}

		resolved[inputVersionCandidates.Input] = vid
	}

	return resolved, true
}

func (candidates InputCandidates) pruneToCommonBuilds(jobs JobSet) InputCandidates {
	newCandidates := make(InputCandidates, len(candidates))
	copy(newCandidates, candidates)

	for jobID, _ := range jobs {
		commonBuildIDs := newCandidates.commonBuildIDs(jobID)

		for i, versionCandidates := range newCandidates {
			inputCandidates := versionCandidates
			inputCandidates.VersionCandidates = versionCandidates.PruneVersionsOfOtherBuildIDs(jobID, commonBuildIDs)
			newCandidates[i] = inputCandidates
		}
	}

	return newCandidates
}

func (candidates InputCandidates) commonBuildIDs(jobID int) BuildSet {
	firstTick := true

	commonBuildIDs := BuildSet{}

	for _, set := range candidates {
		setBuildIDs := set.BuildIDs(jobID)
		if len(setBuildIDs) == 0 {
			continue
		}

		if firstTick {
			for id := range setBuildIDs {
				commonBuildIDs[id] = struct{}{}
			}
		} else {
			for id := range commonBuildIDs {
				_, found := setBuildIDs[id]
				if !found {
					delete(commonBuildIDs, id)
				}
			}
		}

		firstTick = false
	}

	return commonBuildIDs
}<|MERGE_RESOLUTION|>--- conflicted
+++ resolved
@@ -2,7 +2,6 @@
 
 import (
 	"fmt"
-	"log"
 	"strings"
 )
 
@@ -42,9 +41,8 @@
 	return fmt.Sprintf("[%s]", strings.Join(lens, "; "))
 }
 
-<<<<<<< HEAD
 func (candidates InputCandidates) Reduce(jobs JobSet) (ResolvedInputs, bool) {
-	return candidates.reduce(jobs, nil)
+	return candidates.reduce(jobs)
 }
 
 func (candidates InputCandidates) Pin(input int, version int) {
@@ -73,61 +71,23 @@
 	}
 
 	next, hasNext := versionIDs.Peek()
-	log.Println("NEXT", next, hasNext)
 	return !hasNext ||
 		inputVersionCandidates.ExistingBuildResolver.ExistsForVersion(next)
 }
 
-func (candidates InputCandidates) reduce(jobs JobSet, lastResolved ResolvedInputs) (ResolvedInputs, bool) {
-=======
-func (candidates InputCandidates) Reduce(jobs JobSet) (map[string]int, bool) {
-	return candidates.reduce(jobs)
-}
-
-func (candidates InputCandidates) reduce(jobs JobSet) (map[string]int, bool) {
->>>>>>> 406261db
+func (candidates InputCandidates) reduce(jobs JobSet) (ResolvedInputs, bool) {
 	newInputCandidates := candidates.pruneToCommonBuilds(jobs)
 
-	var lastSatisfiedMapping map[string]int
 	for i, inputVersionCandidates := range newInputCandidates {
-<<<<<<< HEAD
 		if inputVersionCandidates.Len() == 1 {
-=======
-		versionIDs := inputVersionCandidates.VersionIDs()
-		switch {
-		case len(versionIDs) == 1:
->>>>>>> 406261db
 			// already reduced
 			continue
 		}
 
-<<<<<<< HEAD
 		if inputVersionCandidates.PinnedVersionID != 0 {
 			newInputCandidates.Pin(i, inputVersionCandidates.PinnedVersionID)
 			continue
 		}
-=======
-				limitedToVersion := inputVersionCandidates.ForVersion(id)
-
-				inputCandidates := newInputCandidates[i]
-				inputCandidates.VersionCandidates = limitedToVersion
-				newInputCandidates[i] = inputCandidates
-
-				mapping, ok := newInputCandidates.reduce(jobs)
-				if ok {
-					lastSatisfiedMapping = mapping
-
-					if !usingEveryVersion || buildForPreviousOrCurrentVersionExists() {
-						// when using every version return last option anyway
-						return mapping, true
-					}
-
-				} else if usingEveryVersion && lastSatisfiedMapping != nil && buildForPreviousOrCurrentVersionExists() {
-					// when using every version checked all options from latest version
-					// down to to the last build, returning the earliest that satisfied
-					return lastSatisfiedMapping, true
-				}
->>>>>>> 406261db
 
 		versionIDs := inputVersionCandidates.VersionIDs()
 
@@ -139,18 +99,12 @@
 
 			newInputCandidates.Pin(i, id)
 
-			mapping, ok := newInputCandidates.reduce(jobs, lastResolved)
+			mapping, ok := newInputCandidates.reduce(jobs)
 			if ok {
-				// TODO weird shadowing here?
-				// lastSatisfiedMapping = mapping
 				if shouldRunNext(id, versionIDs, inputVersionCandidates) {
 					return mapping, true
 				}
-			} // else {
-			// if lastResolved != nil {
-			// 	return lastResolved, true
-			// }
-			// }
+			}
 
 			newInputCandidates.Unpin(i, inputVersionCandidates)
 		}
@@ -159,22 +113,10 @@
 	resolved := ResolvedInputs{}
 
 	for _, inputVersionCandidates := range newInputCandidates {
-<<<<<<< HEAD
 		vids := inputVersionCandidates.VersionIDs()
 
 		vid, ok := vids.Next()
 		if !ok {
-=======
-		versionIDs := inputVersionCandidates.VersionIDs()
-		if len(versionIDs) != 1 {
-			// could not reduce
-			return nil, false
-		}
-
-		jobIDs := inputVersionCandidates.JobIDs()
-		if !jobIDs.Equal(inputVersionCandidates.Passed) {
-			// did not satisfy all passed constraints
->>>>>>> 406261db
 			return nil, false
 		}
 
